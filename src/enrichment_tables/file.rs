--- conflicted
+++ resolved
@@ -42,11 +42,7 @@
     fn find_table_row<'a>(
         &self,
         _criteria: std::collections::BTreeMap<String, String>,
-<<<<<<< HEAD
-    ) -> Option<&'a BTreeMap<String, vrl::Value>> {
-=======
-    ) -> Option<&Vec<String>> {
->>>>>>> 3223da43
+    ) -> Option<&BTreeMap<String, vrl::Value>> {
         trace!("Searching enrichment table.");
         Some(&self.data[0])
     }
