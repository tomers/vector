pub mod tcp;
mod udp;
#[cfg(unix)]
mod unix;

use crate::{
    config::{
        log_schema, DataType, GenerateConfig, Resource, SourceConfig, SourceContext,
        SourceDescription,
    },
    sources::util::TcpSource,
    tls::MaybeTlsSettings,
};
use serde::{Deserialize, Serialize};
use std::{net::SocketAddr, sync::Arc};

#[derive(Deserialize, Serialize, Debug, Clone)]
// TODO: add back when https://github.com/serde-rs/serde/issues/1358 is addressed
// #[serde(deny_unknown_fields)]
pub struct SocketConfig {
    #[serde(flatten)]
    pub mode: Mode,
}

#[derive(Deserialize, Serialize, Debug, Clone)]
#[serde(tag = "mode", rename_all = "snake_case")]
pub enum Mode {
    Tcp(tcp::TcpConfig),
    Udp(udp::UdpConfig),
    #[cfg(unix)]
    UnixDatagram(unix::UnixConfig),
    #[cfg(unix)]
    #[serde(alias = "unix")]
    UnixStream(unix::UnixConfig),
}

impl SocketConfig {
    pub fn new_tcp(tcp_config: tcp::TcpConfig) -> Self {
        tcp_config.into()
    }

    pub fn make_basic_tcp_config(addr: SocketAddr) -> Self {
        tcp::TcpConfig::from_address(addr.into()).into()
    }
}

impl From<tcp::TcpConfig> for SocketConfig {
    fn from(config: tcp::TcpConfig) -> Self {
        SocketConfig {
            mode: Mode::Tcp(config),
        }
    }
}

impl From<udp::UdpConfig> for SocketConfig {
    fn from(config: udp::UdpConfig) -> Self {
        SocketConfig {
            mode: Mode::Udp(config),
        }
    }
}

inventory::submit! {
    SourceDescription::new::<SocketConfig>("socket")
}

impl GenerateConfig for SocketConfig {
    fn generate_config() -> toml::Value {
        toml::from_str(
            r#"mode = "tcp"
            address = "0.0.0.0:9000""#,
        )
        .unwrap()
    }
}

#[async_trait::async_trait]
#[typetag::serde(name = "socket")]
impl SourceConfig for SocketConfig {
    async fn build(&self, cx: SourceContext) -> crate::Result<super::Source> {
        match self.mode.clone() {
            Mode::Tcp(config) => {
                let decoding = config.decoding();
                let tcp = Arc::new(tcp::RawTcpSource::new(
                    config.clone(),
                    Box::new(move || decoding.build()),
                ));
                let tls = MaybeTlsSettings::from_config(config.tls(), true)?;
                tcp.run(
                    config.address(),
                    config.keepalive(),
                    config.shutdown_timeout_secs(),
                    tls,
                    config.receive_buffer_bytes(),
                    cx.shutdown,
                    cx.out,
                )
            }
            Mode::Udp(config) => {
                let host_key = config
                    .host_key()
                    .clone()
                    .unwrap_or_else(|| log_schema().host_key().to_string());
                let decoder = config.decoding().build();
                Ok(udp::udp(
                    config.address(),
                    config.max_length(),
                    host_key,
                    config.receive_buffer_bytes(),
                    decoder,
                    cx.shutdown,
                    cx.out,
                ))
            }
            #[cfg(unix)]
            Mode::UnixDatagram(config) => {
                let host_key = config
                    .host_key
                    .unwrap_or_else(|| log_schema().host_key().to_string());
                let decoder = config.decoding.build();
                Ok(unix::unix_datagram(
                    config.path,
                    config.max_length,
                    host_key,
                    decoder,
                    cx.shutdown,
                    cx.out,
                ))
            }
            #[cfg(unix)]
            Mode::UnixStream(config) => {
                let host_key = config
                    .host_key
                    .unwrap_or_else(|| log_schema().host_key().to_string());
                let decoding = config.decoding;
                let build_decoder = move || decoding.build();
                Ok(unix::unix_stream(
                    config.path,
                    config.max_length,
                    host_key,
                    build_decoder,
                    cx.shutdown,
                    cx.out,
                ))
            }
        }
    }

    fn output_type(&self) -> DataType {
        DataType::Log
    }

    fn source_type(&self) -> &'static str {
        "socket"
    }

    fn resources(&self) -> Vec<Resource> {
        match self.mode.clone() {
            Mode::Tcp(tcp) => vec![tcp.address().into()],
            Mode::Udp(udp) => vec![Resource::udp(udp.address())],
            #[cfg(unix)]
            Mode::UnixDatagram(_) => vec![],
            #[cfg(unix)]
            Mode::UnixStream(_) => vec![],
        }
    }
}

#[cfg(test)]
mod test {
    use super::{tcp::TcpConfig, udp::UdpConfig, SocketConfig};
    use crate::{
        config::{log_schema, GlobalOptions, SinkContext, SourceConfig, SourceContext},
        event::Event,
        shutdown::{ShutdownSignal, SourceShutdownCoordinator},
<<<<<<< HEAD
        sinks::util::{tcp::TcpSinkConfig, EncodedEvent},
        sources::util::decoding::{DecodingConfig, FramingConfig},
=======
        sinks::util::tcp::TcpSinkConfig,
>>>>>>> bad6e0c8
        test_util::{
            collect_n, next_addr, random_string, send_lines, send_lines_tls, wait_for_tcp,
        },
        tls::{self, TlsConfig, TlsOptions},
        Pipeline,
    };
    use bytes::Bytes;
    use futures::{stream, StreamExt};
    use std::{
        net::{SocketAddr, UdpSocket},
        sync::{
            atomic::{AtomicBool, Ordering},
            Arc,
        },
        thread,
    };
    #[cfg(unix)]
    use tokio::io::AsyncWriteExt;
    use tokio::{
        task::JoinHandle,
        time::{Duration, Instant},
    };
    #[cfg(unix)]
    use {
        super::{unix::UnixConfig, Mode},
        futures::SinkExt,
        std::path::PathBuf,
        tokio::{
            net::{UnixDatagram, UnixStream},
            task::yield_now,
        },
        tokio_util::codec::{FramedWrite, LinesCodec},
    };

    #[test]
    fn generate_config() {
        crate::test_util::test_generate_config::<SocketConfig>();
    }

    //////// TCP TESTS ////////
    #[tokio::test]
    async fn tcp_it_includes_host() {
        let (tx, mut rx) = Pipeline::new_test();
        let addr = next_addr();

        let server = SocketConfig::from(TcpConfig::from_address(addr.into()))
            .build(SourceContext::new_test(tx))
            .await
            .unwrap();
        tokio::spawn(server);

        wait_for_tcp(addr).await;
        send_lines(addr, vec!["test".to_owned()].into_iter())
            .await
            .unwrap();

        let event = rx.next().await.unwrap();
        assert_eq!(event.as_log()[log_schema().host_key()], "127.0.0.1".into());
    }

    #[tokio::test]
    async fn tcp_it_includes_source_type() {
        let (tx, mut rx) = Pipeline::new_test();
        let addr = next_addr();

        let server = SocketConfig::from(TcpConfig::from_address(addr.into()))
            .build(SourceContext::new_test(tx))
            .await
            .unwrap();
        tokio::spawn(server);

        wait_for_tcp(addr).await;
        send_lines(addr, vec!["test".to_owned()].into_iter())
            .await
            .unwrap();

        let event = rx.next().await.unwrap();
        assert_eq!(
            event.as_log()[log_schema().source_type_key()],
            "socket".into()
        );
    }

    #[tokio::test]
    async fn tcp_continue_after_long_line() {
        let (tx, mut rx) = Pipeline::new_test();
        let addr = next_addr();

        let mut config = TcpConfig::from_address(addr.into());
        config.set_decoding(DecodingConfig::new(
            Some(FramingConfig::CharacterDelimited {
                delimiter: '\n',
                max_length: Some(10),
            }),
            None,
        ));

        let server = SocketConfig::from(config)
            .build(SourceContext::new_test(tx))
            .await
            .unwrap();
        tokio::spawn(server);

        let lines = vec![
            "short".to_owned(),
            "this is too long".to_owned(),
            "more short".to_owned(),
        ];

        wait_for_tcp(addr).await;
        send_lines(addr, lines.into_iter()).await.unwrap();

        let event = rx.next().await.unwrap();
        assert_eq!(event.as_log()[log_schema().message_key()], "short".into());

        let event = rx.next().await.unwrap();
        assert_eq!(
            event.as_log()[log_schema().message_key()],
            "more short".into()
        );
    }

    #[tokio::test]
    async fn tcp_with_tls() {
        let (tx, mut rx) = Pipeline::new_test();
        let addr = next_addr();

        let mut config = TcpConfig::from_address(addr.into());
        config.set_tls(Some(TlsConfig::test_config()));

        let server = SocketConfig::from(config)
            .build(SourceContext::new_test(tx))
            .await
            .unwrap();
        tokio::spawn(server);

        let lines = vec!["one line".to_owned(), "another line".to_owned()];

        wait_for_tcp(addr).await;
        send_lines_tls(addr, "localhost".into(), lines.into_iter(), None)
            .await
            .unwrap();

        let event = rx.next().await.unwrap();
        assert_eq!(
            event.as_log()[log_schema().message_key()],
            "one line".into()
        );

        let event = rx.next().await.unwrap();
        assert_eq!(
            event.as_log()[log_schema().message_key()],
            "another line".into()
        );
    }

    #[tokio::test]
    async fn tcp_with_tls_intermediate_ca() {
        let (tx, mut rx) = Pipeline::new_test();
        let addr = next_addr();

        let mut config = TcpConfig::from_address(addr.into());
        config.set_tls(Some(TlsConfig {
            enabled: Some(true),
            options: TlsOptions {
                crt_file: Some("tests/data/Chain_with_intermediate.crt".into()),
                key_file: Some("tests/data/Crt_from_intermediate.key".into()),
                ..Default::default()
            },
        }));

        let server = SocketConfig::from(config)
            .build(SourceContext::new_test(tx))
            .await
            .unwrap();
        tokio::spawn(server);

        let lines = vec!["one line".to_owned(), "another line".to_owned()];

        wait_for_tcp(addr).await;
        send_lines_tls(
            addr,
            "localhost".into(),
            lines.into_iter(),
            std::path::Path::new(tls::TEST_PEM_CA_PATH),
        )
        .await
        .unwrap();

        let event = rx.next().await.unwrap();
        assert_eq!(
            event.as_log()[crate::config::log_schema().message_key()],
            "one line".into()
        );

        let event = rx.next().await.unwrap();
        assert_eq!(
            event.as_log()[crate::config::log_schema().message_key()],
            "another line".into()
        );
    }

    #[tokio::test]
    async fn tcp_shutdown_simple() {
        let source_name = "tcp_shutdown_simple";
        let (tx, mut rx) = Pipeline::new_test();
        let addr = next_addr();
        let (cx, mut shutdown) = SourceContext::new_shutdown(source_name, tx);

        // Start TCP Source
        let server = SocketConfig::from(TcpConfig::from_address(addr.into()))
            .build(cx)
            .await
            .unwrap();
        let source_handle = tokio::spawn(server);

        // Send data to Source.
        wait_for_tcp(addr).await;
        send_lines(addr, vec!["test".to_owned()].into_iter())
            .await
            .unwrap();

        let event = rx.next().await.unwrap();
        assert_eq!(event.as_log()[log_schema().message_key()], "test".into());

        // Now signal to the Source to shut down.
        let deadline = Instant::now() + Duration::from_secs(10);
        let shutdown_complete = shutdown.shutdown_source(source_name, deadline);
        let shutdown_success = shutdown_complete.await;
        assert!(shutdown_success);

        // Ensure source actually shut down successfully.
        let _ = source_handle.await.unwrap();
    }

    #[tokio::test]
    async fn tcp_shutdown_infinite_stream() {
        // It's important that the buffer be large enough that the TCP source doesn't have
        // to block trying to forward its input into the Sender because the channel is full,
        // otherwise even sending the signal to shut down won't wake it up.
        let (tx, rx) = Pipeline::new_with_buffer(10_000, vec![]);
        let source_name = "tcp_shutdown_infinite_stream";

        let addr = next_addr();
        let (cx, mut shutdown) = SourceContext::new_shutdown(source_name, tx);

        // Start TCP Source
        let server = SocketConfig::from({
            let mut config = TcpConfig::from_address(addr.into());
            config.set_shutdown_timeout_secs(1);
            config
        })
        .build(cx)
        .await
        .unwrap();
        let source_handle = tokio::spawn(server);

        wait_for_tcp(addr).await;

        let message = random_string(512);
        let message_bytes = Bytes::from(message.clone() + "\n");

        let cx = SinkContext::new_test();
        let encode_event = move |_event| Some(message_bytes.clone());
        let sink_config = TcpSinkConfig::from_address(format!("localhost:{}", addr.port()));
        let (sink, _healthcheck) = sink_config.build(cx, encode_event).unwrap();

        // Spawn future that keeps sending lines to the TCP source forever.
        tokio::spawn(async move {
            let input = stream::repeat(())
                .map(move |_| Event::new_empty_log())
                .boxed();
            sink.run(input).await.unwrap();
        });

        // Important that 'rx' doesn't get dropped until the pump has finished sending items to it.
        let events = collect_n(rx, 100).await;
        assert_eq!(100, events.len());
        for event in events {
            assert_eq!(
                event.as_log()[log_schema().message_key()],
                message.clone().into()
            );
        }

        let deadline = Instant::now() + Duration::from_secs(10);
        let shutdown_complete = shutdown.shutdown_source(source_name, deadline);
        let shutdown_success = shutdown_complete.await;
        assert!(shutdown_success);

        // Ensure that the source has actually shut down.
        let _ = source_handle.await.unwrap();
    }

    //////// UDP TESTS ////////
    fn send_lines_udp(addr: SocketAddr, lines: impl IntoIterator<Item = String>) -> SocketAddr {
        let bind = next_addr();
        let socket = UdpSocket::bind(bind)
            .map_err(|error| panic!("{:}", error))
            .ok()
            .unwrap();

        for line in lines {
            assert_eq!(
                socket
                    .send_to(line.as_bytes(), addr)
                    .map_err(|error| panic!("{:}", error))
                    .ok()
                    .unwrap(),
                line.as_bytes().len()
            );
            // Space things out slightly to try to avoid dropped packets
            thread::sleep(Duration::from_millis(1));
        }

        // Give packets some time to flow through
        thread::sleep(Duration::from_millis(10));

        // Done
        bind
    }

    async fn init_udp_with_shutdown(
        sender: Pipeline,
        source_name: &str,
        shutdown: &mut SourceShutdownCoordinator,
    ) -> (SocketAddr, JoinHandle<Result<(), ()>>) {
        let (shutdown_signal, _) = shutdown.register_source(source_name);
        init_udp_inner(sender, source_name, shutdown_signal).await
    }

    async fn init_udp(sender: Pipeline) -> SocketAddr {
        let (addr, _handle) = init_udp_inner(sender, "default", ShutdownSignal::noop()).await;
        addr
    }

    async fn init_udp_inner(
        sender: Pipeline,
        source_name: &str,
        shutdown_signal: ShutdownSignal,
    ) -> (SocketAddr, JoinHandle<Result<(), ()>>) {
        let address = next_addr();

        let server = SocketConfig::from(UdpConfig::from_address(address))
            .build(SourceContext {
                name: source_name.into(),
                globals: GlobalOptions::default(),
                shutdown: shutdown_signal,
                out: sender,
                acknowledgements: false,
                proxy: Default::default(),
            })
            .await
            .unwrap();
        let source_handle = tokio::spawn(server);

        // Wait for UDP to start listening
        tokio::time::sleep(tokio::time::Duration::from_millis(100)).await;

        (address, source_handle)
    }

    #[tokio::test]
    async fn udp_message() {
        let (tx, rx) = Pipeline::new_test();
        let address = init_udp(tx).await;

        send_lines_udp(address, vec!["test".to_string()]);
        let events = collect_n(rx, 1).await;

        assert_eq!(
            events[0].as_log()[log_schema().message_key()],
            "test".into()
        );
    }

    #[tokio::test]
    async fn udp_multiple_messages() {
        let (tx, rx) = Pipeline::new_test();
        let address = init_udp(tx).await;

        send_lines_udp(address, vec!["test\ntest2".to_string()]);
        let events = collect_n(rx, 2).await;

        assert_eq!(
            events[0].as_log()[log_schema().message_key()],
            "test".into()
        );
        assert_eq!(
            events[1].as_log()[log_schema().message_key()],
            "test2".into()
        );
    }

    #[tokio::test]
    async fn udp_multiple_packets() {
        let (tx, rx) = Pipeline::new_test();
        let address = init_udp(tx).await;

        send_lines_udp(address, vec!["test".to_string(), "test2".to_string()]);
        let events = collect_n(rx, 2).await;

        assert_eq!(
            events[0].as_log()[log_schema().message_key()],
            "test".into()
        );
        assert_eq!(
            events[1].as_log()[log_schema().message_key()],
            "test2".into()
        );
    }

    #[tokio::test]
    async fn udp_it_includes_host() {
        let (tx, rx) = Pipeline::new_test();
        let address = init_udp(tx).await;

        let from = send_lines_udp(address, vec!["test".to_string()]);
        let events = collect_n(rx, 1).await;

        assert_eq!(
            events[0].as_log()[log_schema().host_key()],
            format!("{}", from).into()
        );
    }

    #[tokio::test]
    async fn udp_it_includes_source_type() {
        let (tx, rx) = Pipeline::new_test();
        let address = init_udp(tx).await;

        let _ = send_lines_udp(address, vec!["test".to_string()]);
        let events = collect_n(rx, 1).await;

        assert_eq!(
            events[0].as_log()[log_schema().source_type_key()],
            "socket".into()
        );
    }

    #[tokio::test]
    async fn udp_shutdown_simple() {
        let (tx, rx) = Pipeline::new_test();
        let source_name = "udp_shutdown_simple";

        let mut shutdown = SourceShutdownCoordinator::default();
        let (address, source_handle) = init_udp_with_shutdown(tx, source_name, &mut shutdown).await;

        send_lines_udp(address, vec!["test".to_string()]);
        let events = collect_n(rx, 1).await;

        assert_eq!(
            events[0].as_log()[log_schema().message_key()],
            "test".into()
        );

        // Now signal to the Source to shut down.
        let deadline = Instant::now() + Duration::from_secs(10);
        let shutdown_complete = shutdown.shutdown_source(source_name, deadline);
        let shutdown_success = shutdown_complete.await;
        assert!(shutdown_success);

        // Ensure source actually shut down successfully.
        let _ = source_handle.await.unwrap();
    }

    #[tokio::test]
    async fn udp_shutdown_infinite_stream() {
        let (tx, rx) = Pipeline::new_test();
        let source_name = "udp_shutdown_infinite_stream";

        let mut shutdown = SourceShutdownCoordinator::default();
        let (address, source_handle) = init_udp_with_shutdown(tx, source_name, &mut shutdown).await;

        // Stream that keeps sending lines to the UDP source forever.
        let run_pump_atomic_sender = Arc::new(AtomicBool::new(true));
        let run_pump_atomic_receiver = Arc::clone(&run_pump_atomic_sender);
        let pump_handle = std::thread::spawn(move || {
            send_lines_udp(
                address,
                std::iter::repeat("test".to_string())
                    .take_while(move |_| run_pump_atomic_receiver.load(Ordering::Relaxed)),
            );
        });

        // Important that 'rx' doesn't get dropped until the pump has finished sending items to it.
        let events = collect_n(rx, 100).await;
        assert_eq!(100, events.len());
        for event in events {
            assert_eq!(event.as_log()[log_schema().message_key()], "test".into());
        }

        let deadline = Instant::now() + Duration::from_secs(10);
        let shutdown_complete = shutdown.shutdown_source(source_name, deadline);
        let shutdown_success = shutdown_complete.await;
        assert!(shutdown_success);

        // Ensure that the source has actually shut down.
        let _ = source_handle.await.unwrap();

        // Stop the pump from sending lines forever.
        run_pump_atomic_sender.store(false, Ordering::Relaxed);
        assert!(pump_handle.join().is_ok());
    }

    ////////////// UNIX TEST LIBS //////////////
    #[cfg(unix)]
    async fn init_unix(sender: Pipeline, stream: bool) -> PathBuf {
        let in_path = tempfile::tempdir().unwrap().into_path().join("unix_test");

        let config = UnixConfig::new(in_path.clone());
        let mode = if stream {
            Mode::UnixStream(config)
        } else {
            Mode::UnixDatagram(config)
        };
        let server = SocketConfig { mode }
            .build(SourceContext::new_test(sender))
            .await
            .unwrap();
        tokio::spawn(server);

        // Wait for server to accept traffic
        while if stream {
            std::os::unix::net::UnixStream::connect(&in_path).is_err()
        } else {
            let socket = std::os::unix::net::UnixDatagram::unbound().unwrap();
            socket.connect(&in_path).is_err()
        } {
            yield_now().await;
        }

        in_path
    }

    #[cfg(unix)]
    async fn unix_send_lines(stream: bool, path: PathBuf, lines: &[&str]) {
        match stream {
            false => send_lines_unix_datagram(path, lines).await,
            true => send_lines_unix_stream(path, lines).await,
        }
    }

    #[cfg(unix)]
    async fn unix_message(stream: bool) {
        let (tx, rx) = Pipeline::new_test();
        let path = init_unix(tx, stream).await;

        unix_send_lines(stream, path, &["test"]).await;

        let events = collect_n(rx, 1).await;

        assert_eq!(1, events.len());
        assert_eq!(
            events[0].as_log()[log_schema().message_key()],
            "test".into()
        );
        assert_eq!(
            events[0].as_log()[log_schema().source_type_key()],
            "socket".into()
        );
    }

    #[cfg(unix)]
    async fn unix_multiple_messages(stream: bool) {
        let (tx, rx) = Pipeline::new_test();
        let path = init_unix(tx, stream).await;

        unix_send_lines(stream, path, &["test\ntest2"]).await;
        let events = collect_n(rx, 2).await;

        assert_eq!(2, events.len());
        assert_eq!(
            events[0].as_log()[log_schema().message_key()],
            "test".into()
        );
        assert_eq!(
            events[1].as_log()[log_schema().message_key()],
            "test2".into()
        );
    }

    #[cfg(unix)]
    async fn unix_multiple_packets(stream: bool) {
        let (tx, rx) = Pipeline::new_test();
        let path = init_unix(tx, stream).await;

        unix_send_lines(stream, path, &["test", "test2"]).await;
        let events = collect_n(rx, 2).await;

        assert_eq!(2, events.len());
        assert_eq!(
            events[0].as_log()[log_schema().message_key()],
            "test".into()
        );
        assert_eq!(
            events[1].as_log()[log_schema().message_key()],
            "test2".into()
        );
    }

    #[cfg(unix)]
    fn parses_unix_config(name: &str) -> SocketConfig {
        toml::from_str::<SocketConfig>(&format!(
            r#"
               mode = "{}"
               path = "/does/not/exist"
            "#,
            name
        ))
        .unwrap()
    }

    ////////////// UNIX DATAGRAM TESTS //////////////
    #[cfg(unix)]
    async fn send_lines_unix_datagram(path: PathBuf, lines: &[&str]) {
        let socket = UnixDatagram::unbound().unwrap();
        socket.connect(path).unwrap();

        for line in lines {
            socket.send(format!("{}\n", line).as_bytes()).await.unwrap();
        }
        socket.shutdown(std::net::Shutdown::Both).unwrap();
    }

    #[cfg(unix)]
    #[tokio::test]
    async fn unix_datagram_message() {
        unix_message(false).await
    }

    #[cfg(unix)]
    #[tokio::test]
    async fn unix_datagram_multiple_messages() {
        unix_multiple_messages(false).await
    }

    #[cfg(unix)]
    #[tokio::test]
    async fn unix_datagram_multiple_packets() {
        unix_multiple_packets(false).await
    }

    #[cfg(unix)]
    #[test]
    fn parses_unix_datagram_config() {
        let config = parses_unix_config("unix_datagram");
        assert!(matches!(config.mode, Mode::UnixDatagram { .. }));
    }

    ////////////// UNIX STREAM TESTS //////////////
    #[cfg(unix)]
    async fn send_lines_unix_stream(path: PathBuf, lines: &[&str]) {
        let socket = UnixStream::connect(path).await.unwrap();
        let mut sink = FramedWrite::new(socket, LinesCodec::new());

        let lines = lines.iter().map(|s| Ok(s.to_string()));
        let lines = lines.collect::<Vec<_>>();
        sink.send_all(&mut stream::iter(lines)).await.unwrap();

        let mut socket = sink.into_inner();
        socket.shutdown().await.unwrap();
    }

    #[cfg(unix)]
    #[tokio::test]
    async fn unix_stream_message() {
        unix_message(true).await
    }

    #[cfg(unix)]
    #[tokio::test]
    async fn unix_stream_multiple_messages() {
        unix_multiple_messages(true).await
    }

    #[cfg(unix)]
    #[tokio::test]
    async fn unix_stream_multiple_packets() {
        unix_multiple_packets(true).await
    }

    #[cfg(unix)]
    #[test]
    fn parses_new_unix_stream_config() {
        let config = parses_unix_config("unix_stream");
        assert!(matches!(config.mode, Mode::UnixStream { .. }));
    }

    #[cfg(unix)]
    #[test]
    fn parses_old_unix_stream_config() {
        let config = parses_unix_config("unix");
        assert!(matches!(config.mode, Mode::UnixStream { .. }));
    }
}<|MERGE_RESOLUTION|>--- conflicted
+++ resolved
@@ -173,12 +173,8 @@
         config::{log_schema, GlobalOptions, SinkContext, SourceConfig, SourceContext},
         event::Event,
         shutdown::{ShutdownSignal, SourceShutdownCoordinator},
-<<<<<<< HEAD
-        sinks::util::{tcp::TcpSinkConfig, EncodedEvent},
+        sinks::util::tcp::TcpSinkConfig,
         sources::util::decoding::{DecodingConfig, FramingConfig},
-=======
-        sinks::util::tcp::TcpSinkConfig,
->>>>>>> bad6e0c8
         test_util::{
             collect_n, next_addr, random_string, send_lines, send_lines_tls, wait_for_tcp,
         },
