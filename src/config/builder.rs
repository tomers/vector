#[cfg(feature = "api")]
use super::api;
use super::{
<<<<<<< HEAD
    compiler, default_data_dir, provider, Config, EnrichmentTableConfig, EnrichmentTableOuter,
    GlobalOptions, HealthcheckOptions, SinkConfig, SinkOuter, SourceConfig, SourceOuter,
    TestDefinition, TransformConfig, TransformOuter,
=======
    compiler, provider, Config, HealthcheckOptions, SinkConfig, SinkOuter, SourceConfig,
    SourceOuter, TestDefinition, TransformOuter,
>>>>>>> 01572c43
};
use indexmap::IndexMap;
use serde::{Deserialize, Serialize};
use vector_core::config::GlobalOptions;
use vector_core::default_data_dir;
use vector_core::transform::TransformConfig;

#[derive(Deserialize, Serialize, Debug, Default)]
#[serde(deny_unknown_fields)]
pub struct ConfigBuilder {
    #[serde(flatten)]
    pub global: GlobalOptions,
    #[cfg(feature = "api")]
    #[serde(default)]
    pub api: api::Options,
    #[serde(default)]
    pub healthchecks: HealthcheckOptions,
    #[serde(default)]
    pub enrichment_tables: IndexMap<String, EnrichmentTableOuter>,
    #[serde(default)]
    pub sources: IndexMap<String, SourceOuter>,
    #[serde(default)]
    pub sinks: IndexMap<String, SinkOuter>,
    #[serde(default)]
    pub transforms: IndexMap<String, TransformOuter>,
    #[serde(default)]
    pub tests: Vec<TestDefinition>,
    pub provider: Option<Box<dyn provider::ProviderConfig>>,
}

impl Clone for ConfigBuilder {
    fn clone(&self) -> Self {
        // This is a hack around the issue of cloning
        // trait objects. So instead to clone the config
        // we first serialize it into JSON, then back from
        // JSON. Originally we used TOML here but TOML does not
        // support serializing `None`.
        let json = serde_json::to_value(self).unwrap();
        serde_json::from_value(json).unwrap()
    }
}

impl From<Config> for ConfigBuilder {
    fn from(c: Config) -> Self {
        ConfigBuilder {
            global: c.global,
            #[cfg(feature = "api")]
            api: c.api,
            healthchecks: c.healthchecks,
            enrichment_tables: c.enrichment_tables,
            sources: c.sources,
            sinks: c.sinks,
            transforms: c.transforms,
            provider: None,
            tests: c.tests,
        }
    }
}

impl ConfigBuilder {
    pub fn build(self) -> Result<Config, Vec<String>> {
        let (config, warnings) = self.build_with_warnings()?;

        for warning in warnings {
            warn!("{}", warning);
        }

        Ok(config)
    }

    pub fn build_with_warnings(self) -> Result<(Config, Vec<String>), Vec<String>> {
        compiler::compile(self)
    }

    pub fn add_enrichment_table<E: EnrichmentTableConfig + 'static, T: Into<String>>(
        &mut self,
        name: T,
        enrichment_table: E,
    ) {
        self.enrichment_tables.insert(
            name.into(),
            EnrichmentTableOuter::new(Box::new(enrichment_table)),
        );
    }

    pub fn add_source<S: SourceConfig + 'static, T: Into<String>>(&mut self, name: T, source: S) {
        self.sources.insert(name.into(), SourceOuter::new(source));
    }

    pub fn add_sink<S: SinkConfig + 'static, T: Into<String>>(
        &mut self,
        name: T,
        inputs: &[&str],
        sink: S,
    ) {
        let inputs = inputs.iter().map(|&s| s.to_owned()).collect::<Vec<_>>();
        let sink = SinkOuter::new(inputs, Box::new(sink));

        self.sinks.insert(name.into(), sink);
    }

    pub fn add_transform<T: TransformConfig + 'static, S: Into<String>>(
        &mut self,
        name: S,
        inputs: &[&str],
        transform: T,
    ) {
        let inputs = inputs.iter().map(|&s| s.to_owned()).collect::<Vec<_>>();
        let transform = TransformOuter {
            inner: Box::new(transform),
            inputs,
        };

        self.transforms.insert(name.into(), transform);
    }

    pub fn append(&mut self, with: Self) -> Result<(), Vec<String>> {
        let mut errors = Vec::new();

        #[cfg(feature = "api")]
        if let Err(error) = self.api.merge(with.api) {
            errors.push(error);
        }

        self.provider = with.provider;

        if self.global.data_dir.is_none() || self.global.data_dir == default_data_dir() {
            self.global.data_dir = with.global.data_dir;
        } else if with.global.data_dir != default_data_dir()
            && self.global.data_dir != with.global.data_dir
        {
            // If two configs both set 'data_dir' and have conflicting values
            // we consider this an error.
            errors.push("conflicting values for 'data_dir' found".to_owned());
        }

        // If the user has multiple config files, we must *merge* log schemas
        // until we meet a conflict, then we are allowed to error.
        if let Err(merge_errors) = self.global.log_schema.merge(&with.global.log_schema) {
            errors.extend(merge_errors);
        }

        self.healthchecks.merge(with.healthchecks);

        with.enrichment_tables.keys().for_each(|k| {
            if self.enrichment_tables.contains_key(k) {
                errors.push(format!("duplicate enrichment_table name found: {}", k));
            }
        });
        with.sources.keys().for_each(|k| {
            if self.sources.contains_key(k) {
                errors.push(format!("duplicate source name found: {}", k));
            }
        });
        with.sinks.keys().for_each(|k| {
            if self.sinks.contains_key(k) {
                errors.push(format!("duplicate sink name found: {}", k));
            }
        });
        with.transforms.keys().for_each(|k| {
            if self.transforms.contains_key(k) {
                errors.push(format!("duplicate transform name found: {}", k));
            }
        });
        with.tests.iter().for_each(|wt| {
            if self.tests.iter().any(|t| t.name == wt.name) {
                errors.push(format!("duplicate test name found: {}", wt.name));
            }
        });
        if !errors.is_empty() {
            return Err(errors);
        }

        self.enrichment_tables.extend(with.enrichment_tables);
        self.sources.extend(with.sources);
        self.sinks.extend(with.sinks);
        self.transforms.extend(with.transforms);
        self.tests.extend(with.tests);

        Ok(())
    }
}<|MERGE_RESOLUTION|>--- conflicted
+++ resolved
@@ -1,14 +1,8 @@
 #[cfg(feature = "api")]
 use super::api;
 use super::{
-<<<<<<< HEAD
-    compiler, default_data_dir, provider, Config, EnrichmentTableConfig, EnrichmentTableOuter,
-    GlobalOptions, HealthcheckOptions, SinkConfig, SinkOuter, SourceConfig, SourceOuter,
-    TestDefinition, TransformConfig, TransformOuter,
-=======
-    compiler, provider, Config, HealthcheckOptions, SinkConfig, SinkOuter, SourceConfig,
-    SourceOuter, TestDefinition, TransformOuter,
->>>>>>> 01572c43
+    compiler, provider, Config, EnrichmentTableConfig, EnrichmentTableOuter, HealthcheckOptions,
+    SinkConfig, SinkOuter, SourceConfig, SourceOuter, TestDefinition, TransformOuter,
 };
 use indexmap::IndexMap;
 use serde::{Deserialize, Serialize};
